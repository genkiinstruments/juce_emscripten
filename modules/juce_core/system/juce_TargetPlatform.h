/*
  ==============================================================================

   This file is part of the JUCE library.
   Copyright (c) 2017 - ROLI Ltd.

   JUCE is an open source library subject to commercial or open-source
   licensing.

   The code included in this file is provided under the terms of the ISC license
   http://www.isc.org/downloads/software-support-policy/isc-license. Permission
   To use, copy, modify, and/or distribute this software for any purpose with or
   without fee is hereby granted provided that the above copyright notice and
   this permission notice appear in all copies.

   JUCE IS PROVIDED "AS IS" WITHOUT ANY WARRANTY, AND ALL WARRANTIES, WHETHER
   EXPRESSED OR IMPLIED, INCLUDING MERCHANTABILITY AND FITNESS FOR PURPOSE, ARE
   DISCLAIMED.

  ==============================================================================
*/

#pragma once

//==============================================================================
/*  This file figures out which platform is being built, and defines some macros
    that the rest of the code can use for OS-specific compilation.

    Macros that will be set here are:

    - One of JUCE_WINDOWS, JUCE_MAC JUCE_LINUX, JUCE_IOS, JUCE_ANDROID, etc.
    - Either JUCE_32BIT or JUCE_64BIT, depending on the architecture.
    - Either JUCE_LITTLE_ENDIAN or JUCE_BIG_ENDIAN.
    - Either JUCE_INTEL or JUCE_ARM
    - Either JUCE_GCC or JUCE_CLANG or JUCE_MSVC
*/

//==============================================================================
#ifdef JUCE_APP_CONFIG_HEADER
 #include JUCE_APP_CONFIG_HEADER
#elif ! defined (JUCE_GLOBAL_MODULE_SETTINGS_INCLUDED)
 /*
    Most projects will contain a global header file containing various settings that
    should be applied to all the code in your project. If you use the projucer, it'll
    set up a global header file for you automatically, but if you're doing things manually,
    you may want to set the JUCE_APP_CONFIG_HEADER macro with the name of a file to include,
    or just include one before all the module cpp files, in which you set
    JUCE_GLOBAL_MODULE_SETTINGS_INCLUDED=1 to silence this error.
    (Or if you don't need a global header, then you can just define JUCE_GLOBAL_MODULE_SETTINGS_INCLUDED
    globally to avoid this error).

    Note for people who hit this error when trying to compile a JUCE project created by
    a pre-v4.2 version of the Introjucer/Projucer, it's very easy to fix: just re-save
    your project with the latest version of the Projucer, and it'll magically fix this!
 */
 #error "No global header file was included!"
#endif

//==============================================================================
#if defined (_WIN32) || defined (_WIN64)
  #define       JUCE_WIN32 1
  #define       JUCE_WINDOWS 1
#elif defined (JUCE_ANDROID)
  #undef        JUCE_ANDROID
  #define       JUCE_ANDROID 1
#elif defined (__FreeBSD__) || (__OpenBSD__)
  #define       JUCE_BSD 1
#elif defined (LINUX) || defined (__linux__)
  #define     JUCE_LINUX 1
#elif defined (__APPLE_CPP__) || defined (__APPLE_CC__)
  #define CF_EXCLUDE_CSTD_HEADERS 1
  #include <CoreFoundation/CoreFoundation.h> // (needed to find out what platform we're using)
  #include "../native/juce_mac_ClangBugWorkaround.h"

  #if TARGET_OS_IPHONE || TARGET_IPHONE_SIMULATOR
    #define     JUCE_IPHONE 1
    #define     JUCE_IOS 1
  #else
    #define     JUCE_MAC 1
  #endif
<<<<<<< HEAD
#elif defined (__FreeBSD__)
  #define       JUCE_BSD 1
#elif defined(__EMSCRIPTEN__)
  #define JUCE_EMSCRIPTEN 1
=======
>>>>>>> 4048a5fe
#else
  #error "Unknown platform!"
#endif

//==============================================================================
#if JUCE_WINDOWS
  #ifdef _MSC_VER
    #ifdef _WIN64
      #define JUCE_64BIT 1
    #else
      #define JUCE_32BIT 1
    #endif
  #endif

  #ifdef _DEBUG
    #define JUCE_DEBUG 1
  #endif

  #ifdef __MINGW32__
    #define JUCE_MINGW 1
    #ifdef __MINGW64__
      #define JUCE_64BIT 1
    #else
      #define JUCE_32BIT 1
    #endif
  #endif

  /** If defined, this indicates that the processor is little-endian. */
  #define JUCE_LITTLE_ENDIAN 1

  #define JUCE_INTEL 1
#endif

//==============================================================================
#if JUCE_MAC || JUCE_IOS

  #if defined (DEBUG) || defined (_DEBUG) || ! (defined (NDEBUG) || defined (_NDEBUG))
    #define JUCE_DEBUG 1
  #endif

  #if ! (defined (DEBUG) || defined (_DEBUG) || defined (NDEBUG) || defined (_NDEBUG))
    #warning "Neither NDEBUG or DEBUG has been defined - you should set one of these to make it clear whether this is a release build,"
  #endif

  #ifdef __LITTLE_ENDIAN__
    #define JUCE_LITTLE_ENDIAN 1
  #else
    #define JUCE_BIG_ENDIAN 1
  #endif

  #ifdef __LP64__
    #define JUCE_64BIT 1
  #else
    #define JUCE_32BIT 1
  #endif

  #if defined (__ppc__) || defined (__ppc64__)
    #error "PowerPC is no longer supported by JUCE!"
  #elif defined (__arm__) || defined (__arm64__)
    #define JUCE_ARM 1
  #else
    #define JUCE_INTEL 1
  #endif

  #if JUCE_MAC
    #if ! defined (MAC_OS_X_VERSION_10_11)
      #error "The 10.11 SDK (Xcode 7.3.1+) is required to build JUCE apps. You can create apps that run on macOS 10.7+ by changing the deployment target."
    #elif MAC_OS_X_VERSION_MIN_REQUIRED < MAC_OS_X_VERSION_10_7
      #error "Building for OSX 10.6 is no longer supported!"
    #endif
  #endif
#endif

//==============================================================================
#if JUCE_LINUX || JUCE_ANDROID

  #ifdef _DEBUG
    #define JUCE_DEBUG 1
  #endif

  // Allow override for big-endian Linux platforms
  #if defined (__LITTLE_ENDIAN__) || ! defined (JUCE_BIG_ENDIAN)
    #define JUCE_LITTLE_ENDIAN 1
    #undef JUCE_BIG_ENDIAN
  #else
    #undef JUCE_LITTLE_ENDIAN
    #define JUCE_BIG_ENDIAN 1
  #endif

  #if defined (__LP64__) || defined (_LP64) || defined (__arm64__)
    #define JUCE_64BIT 1
  #else
    #define JUCE_32BIT 1
  #endif

  #if defined (__arm__) || defined (__arm64__) || defined (__aarch64__)
    #define JUCE_ARM 1
  #elif __MMX__ || __SSE__ || __amd64__
    #define JUCE_INTEL 1
  #endif
#endif

//==============================================================================
// Compiler type macros.

#if defined (__clang__)
  #define JUCE_CLANG 1

#elif defined (__GNUC__)
  #define JUCE_GCC 1

#elif defined (_MSC_VER)
  #define JUCE_MSVC 1

#else
  #error unknown compiler
#endif
<|MERGE_RESOLUTION|>--- conflicted
+++ resolved
@@ -1,204 +1,199 @@
-/*
-  ==============================================================================
-
-   This file is part of the JUCE library.
-   Copyright (c) 2017 - ROLI Ltd.
-
-   JUCE is an open source library subject to commercial or open-source
-   licensing.
-
-   The code included in this file is provided under the terms of the ISC license
-   http://www.isc.org/downloads/software-support-policy/isc-license. Permission
-   To use, copy, modify, and/or distribute this software for any purpose with or
-   without fee is hereby granted provided that the above copyright notice and
-   this permission notice appear in all copies.
-
-   JUCE IS PROVIDED "AS IS" WITHOUT ANY WARRANTY, AND ALL WARRANTIES, WHETHER
-   EXPRESSED OR IMPLIED, INCLUDING MERCHANTABILITY AND FITNESS FOR PURPOSE, ARE
-   DISCLAIMED.
-
-  ==============================================================================
-*/
-
-#pragma once
-
-//==============================================================================
-/*  This file figures out which platform is being built, and defines some macros
-    that the rest of the code can use for OS-specific compilation.
-
-    Macros that will be set here are:
-
-    - One of JUCE_WINDOWS, JUCE_MAC JUCE_LINUX, JUCE_IOS, JUCE_ANDROID, etc.
-    - Either JUCE_32BIT or JUCE_64BIT, depending on the architecture.
-    - Either JUCE_LITTLE_ENDIAN or JUCE_BIG_ENDIAN.
-    - Either JUCE_INTEL or JUCE_ARM
-    - Either JUCE_GCC or JUCE_CLANG or JUCE_MSVC
-*/
-
-//==============================================================================
-#ifdef JUCE_APP_CONFIG_HEADER
- #include JUCE_APP_CONFIG_HEADER
-#elif ! defined (JUCE_GLOBAL_MODULE_SETTINGS_INCLUDED)
- /*
-    Most projects will contain a global header file containing various settings that
-    should be applied to all the code in your project. If you use the projucer, it'll
-    set up a global header file for you automatically, but if you're doing things manually,
-    you may want to set the JUCE_APP_CONFIG_HEADER macro with the name of a file to include,
-    or just include one before all the module cpp files, in which you set
-    JUCE_GLOBAL_MODULE_SETTINGS_INCLUDED=1 to silence this error.
-    (Or if you don't need a global header, then you can just define JUCE_GLOBAL_MODULE_SETTINGS_INCLUDED
-    globally to avoid this error).
-
-    Note for people who hit this error when trying to compile a JUCE project created by
-    a pre-v4.2 version of the Introjucer/Projucer, it's very easy to fix: just re-save
-    your project with the latest version of the Projucer, and it'll magically fix this!
- */
- #error "No global header file was included!"
-#endif
-
-//==============================================================================
-#if defined (_WIN32) || defined (_WIN64)
-  #define       JUCE_WIN32 1
-  #define       JUCE_WINDOWS 1
-#elif defined (JUCE_ANDROID)
-  #undef        JUCE_ANDROID
-  #define       JUCE_ANDROID 1
-#elif defined (__FreeBSD__) || (__OpenBSD__)
-  #define       JUCE_BSD 1
-#elif defined (LINUX) || defined (__linux__)
-  #define     JUCE_LINUX 1
-#elif defined (__APPLE_CPP__) || defined (__APPLE_CC__)
-  #define CF_EXCLUDE_CSTD_HEADERS 1
-  #include <CoreFoundation/CoreFoundation.h> // (needed to find out what platform we're using)
-  #include "../native/juce_mac_ClangBugWorkaround.h"
-
-  #if TARGET_OS_IPHONE || TARGET_IPHONE_SIMULATOR
-    #define     JUCE_IPHONE 1
-    #define     JUCE_IOS 1
-  #else
-    #define     JUCE_MAC 1
-  #endif
-<<<<<<< HEAD
-#elif defined (__FreeBSD__)
-  #define       JUCE_BSD 1
-#elif defined(__EMSCRIPTEN__)
-  #define JUCE_EMSCRIPTEN 1
-=======
->>>>>>> 4048a5fe
-#else
-  #error "Unknown platform!"
-#endif
-
-//==============================================================================
-#if JUCE_WINDOWS
-  #ifdef _MSC_VER
-    #ifdef _WIN64
-      #define JUCE_64BIT 1
-    #else
-      #define JUCE_32BIT 1
-    #endif
-  #endif
-
-  #ifdef _DEBUG
-    #define JUCE_DEBUG 1
-  #endif
-
-  #ifdef __MINGW32__
-    #define JUCE_MINGW 1
-    #ifdef __MINGW64__
-      #define JUCE_64BIT 1
-    #else
-      #define JUCE_32BIT 1
-    #endif
-  #endif
-
-  /** If defined, this indicates that the processor is little-endian. */
-  #define JUCE_LITTLE_ENDIAN 1
-
-  #define JUCE_INTEL 1
-#endif
-
-//==============================================================================
-#if JUCE_MAC || JUCE_IOS
-
-  #if defined (DEBUG) || defined (_DEBUG) || ! (defined (NDEBUG) || defined (_NDEBUG))
-    #define JUCE_DEBUG 1
-  #endif
-
-  #if ! (defined (DEBUG) || defined (_DEBUG) || defined (NDEBUG) || defined (_NDEBUG))
-    #warning "Neither NDEBUG or DEBUG has been defined - you should set one of these to make it clear whether this is a release build,"
-  #endif
-
-  #ifdef __LITTLE_ENDIAN__
-    #define JUCE_LITTLE_ENDIAN 1
-  #else
-    #define JUCE_BIG_ENDIAN 1
-  #endif
-
-  #ifdef __LP64__
-    #define JUCE_64BIT 1
-  #else
-    #define JUCE_32BIT 1
-  #endif
-
-  #if defined (__ppc__) || defined (__ppc64__)
-    #error "PowerPC is no longer supported by JUCE!"
-  #elif defined (__arm__) || defined (__arm64__)
-    #define JUCE_ARM 1
-  #else
-    #define JUCE_INTEL 1
-  #endif
-
-  #if JUCE_MAC
-    #if ! defined (MAC_OS_X_VERSION_10_11)
-      #error "The 10.11 SDK (Xcode 7.3.1+) is required to build JUCE apps. You can create apps that run on macOS 10.7+ by changing the deployment target."
-    #elif MAC_OS_X_VERSION_MIN_REQUIRED < MAC_OS_X_VERSION_10_7
-      #error "Building for OSX 10.6 is no longer supported!"
-    #endif
-  #endif
-#endif
-
-//==============================================================================
-#if JUCE_LINUX || JUCE_ANDROID
-
-  #ifdef _DEBUG
-    #define JUCE_DEBUG 1
-  #endif
-
-  // Allow override for big-endian Linux platforms
-  #if defined (__LITTLE_ENDIAN__) || ! defined (JUCE_BIG_ENDIAN)
-    #define JUCE_LITTLE_ENDIAN 1
-    #undef JUCE_BIG_ENDIAN
-  #else
-    #undef JUCE_LITTLE_ENDIAN
-    #define JUCE_BIG_ENDIAN 1
-  #endif
-
-  #if defined (__LP64__) || defined (_LP64) || defined (__arm64__)
-    #define JUCE_64BIT 1
-  #else
-    #define JUCE_32BIT 1
-  #endif
-
-  #if defined (__arm__) || defined (__arm64__) || defined (__aarch64__)
-    #define JUCE_ARM 1
-  #elif __MMX__ || __SSE__ || __amd64__
-    #define JUCE_INTEL 1
-  #endif
-#endif
-
-//==============================================================================
-// Compiler type macros.
-
-#if defined (__clang__)
-  #define JUCE_CLANG 1
-
-#elif defined (__GNUC__)
-  #define JUCE_GCC 1
-
-#elif defined (_MSC_VER)
-  #define JUCE_MSVC 1
-
-#else
-  #error unknown compiler
-#endif
+/*
+  ==============================================================================
+
+   This file is part of the JUCE library.
+   Copyright (c) 2017 - ROLI Ltd.
+
+   JUCE is an open source library subject to commercial or open-source
+   licensing.
+
+   The code included in this file is provided under the terms of the ISC license
+   http://www.isc.org/downloads/software-support-policy/isc-license. Permission
+   To use, copy, modify, and/or distribute this software for any purpose with or
+   without fee is hereby granted provided that the above copyright notice and
+   this permission notice appear in all copies.
+
+   JUCE IS PROVIDED "AS IS" WITHOUT ANY WARRANTY, AND ALL WARRANTIES, WHETHER
+   EXPRESSED OR IMPLIED, INCLUDING MERCHANTABILITY AND FITNESS FOR PURPOSE, ARE
+   DISCLAIMED.
+
+  ==============================================================================
+*/
+
+#pragma once
+
+//==============================================================================
+/*  This file figures out which platform is being built, and defines some macros
+    that the rest of the code can use for OS-specific compilation.
+
+    Macros that will be set here are:
+
+    - One of JUCE_WINDOWS, JUCE_MAC JUCE_LINUX, JUCE_IOS, JUCE_ANDROID, etc.
+    - Either JUCE_32BIT or JUCE_64BIT, depending on the architecture.
+    - Either JUCE_LITTLE_ENDIAN or JUCE_BIG_ENDIAN.
+    - Either JUCE_INTEL or JUCE_ARM
+    - Either JUCE_GCC or JUCE_CLANG or JUCE_MSVC
+*/
+
+//==============================================================================
+#ifdef JUCE_APP_CONFIG_HEADER
+ #include JUCE_APP_CONFIG_HEADER
+#elif ! defined (JUCE_GLOBAL_MODULE_SETTINGS_INCLUDED)
+ /*
+    Most projects will contain a global header file containing various settings that
+    should be applied to all the code in your project. If you use the projucer, it'll
+    set up a global header file for you automatically, but if you're doing things manually,
+    you may want to set the JUCE_APP_CONFIG_HEADER macro with the name of a file to include,
+    or just include one before all the module cpp files, in which you set
+    JUCE_GLOBAL_MODULE_SETTINGS_INCLUDED=1 to silence this error.
+    (Or if you don't need a global header, then you can just define JUCE_GLOBAL_MODULE_SETTINGS_INCLUDED
+    globally to avoid this error).
+
+    Note for people who hit this error when trying to compile a JUCE project created by
+    a pre-v4.2 version of the Introjucer/Projucer, it's very easy to fix: just re-save
+    your project with the latest version of the Projucer, and it'll magically fix this!
+ */
+ #error "No global header file was included!"
+#endif
+
+//==============================================================================
+#if defined (_WIN32) || defined (_WIN64)
+  #define       JUCE_WIN32 1
+  #define       JUCE_WINDOWS 1
+#elif defined (JUCE_ANDROID)
+  #undef        JUCE_ANDROID
+  #define       JUCE_ANDROID 1
+#elif defined(__EMSCRIPTEN__)
+  #define       JUCE_EMSCRIPTEN 1
+#elif defined (__FreeBSD__) || (__OpenBSD__)
+  #define       JUCE_BSD 1
+#elif defined (LINUX) || defined (__linux__)
+  #define     JUCE_LINUX 1
+#elif defined (__APPLE_CPP__) || defined (__APPLE_CC__)
+  #define CF_EXCLUDE_CSTD_HEADERS 1
+  #include <CoreFoundation/CoreFoundation.h> // (needed to find out what platform we're using)
+  #include "../native/juce_mac_ClangBugWorkaround.h"
+
+  #if TARGET_OS_IPHONE || TARGET_IPHONE_SIMULATOR
+    #define     JUCE_IPHONE 1
+    #define     JUCE_IOS 1
+  #else
+    #define     JUCE_MAC 1
+  #endif
+#else
+  #error "Unknown platform!"
+#endif
+
+//==============================================================================
+#if JUCE_WINDOWS
+  #ifdef _MSC_VER
+    #ifdef _WIN64
+      #define JUCE_64BIT 1
+    #else
+      #define JUCE_32BIT 1
+    #endif
+  #endif
+
+  #ifdef _DEBUG
+    #define JUCE_DEBUG 1
+  #endif
+
+  #ifdef __MINGW32__
+    #define JUCE_MINGW 1
+    #ifdef __MINGW64__
+      #define JUCE_64BIT 1
+    #else
+      #define JUCE_32BIT 1
+    #endif
+  #endif
+
+  /** If defined, this indicates that the processor is little-endian. */
+  #define JUCE_LITTLE_ENDIAN 1
+
+  #define JUCE_INTEL 1
+#endif
+
+//==============================================================================
+#if JUCE_MAC || JUCE_IOS
+
+  #if defined (DEBUG) || defined (_DEBUG) || ! (defined (NDEBUG) || defined (_NDEBUG))
+    #define JUCE_DEBUG 1
+  #endif
+
+  #if ! (defined (DEBUG) || defined (_DEBUG) || defined (NDEBUG) || defined (_NDEBUG))
+    #warning "Neither NDEBUG or DEBUG has been defined - you should set one of these to make it clear whether this is a release build,"
+  #endif
+
+  #ifdef __LITTLE_ENDIAN__
+    #define JUCE_LITTLE_ENDIAN 1
+  #else
+    #define JUCE_BIG_ENDIAN 1
+  #endif
+
+  #ifdef __LP64__
+    #define JUCE_64BIT 1
+  #else
+    #define JUCE_32BIT 1
+  #endif
+
+  #if defined (__ppc__) || defined (__ppc64__)
+    #error "PowerPC is no longer supported by JUCE!"
+  #elif defined (__arm__) || defined (__arm64__)
+    #define JUCE_ARM 1
+  #else
+    #define JUCE_INTEL 1
+  #endif
+
+  #if JUCE_MAC
+    #if ! defined (MAC_OS_X_VERSION_10_11)
+      #error "The 10.11 SDK (Xcode 7.3.1+) is required to build JUCE apps. You can create apps that run on macOS 10.7+ by changing the deployment target."
+    #elif MAC_OS_X_VERSION_MIN_REQUIRED < MAC_OS_X_VERSION_10_7
+      #error "Building for OSX 10.6 is no longer supported!"
+    #endif
+  #endif
+#endif
+
+//==============================================================================
+#if JUCE_LINUX || JUCE_ANDROID
+
+  #ifdef _DEBUG
+    #define JUCE_DEBUG 1
+  #endif
+
+  // Allow override for big-endian Linux platforms
+  #if defined (__LITTLE_ENDIAN__) || ! defined (JUCE_BIG_ENDIAN)
+    #define JUCE_LITTLE_ENDIAN 1
+    #undef JUCE_BIG_ENDIAN
+  #else
+    #undef JUCE_LITTLE_ENDIAN
+    #define JUCE_BIG_ENDIAN 1
+  #endif
+
+  #if defined (__LP64__) || defined (_LP64) || defined (__arm64__)
+    #define JUCE_64BIT 1
+  #else
+    #define JUCE_32BIT 1
+  #endif
+
+  #if defined (__arm__) || defined (__arm64__) || defined (__aarch64__)
+    #define JUCE_ARM 1
+  #elif __MMX__ || __SSE__ || __amd64__
+    #define JUCE_INTEL 1
+  #endif
+#endif
+
+//==============================================================================
+// Compiler type macros.
+
+#if defined (__clang__)
+  #define JUCE_CLANG 1
+
+#elif defined (__GNUC__)
+  #define JUCE_GCC 1
+
+#elif defined (_MSC_VER)
+  #define JUCE_MSVC 1
+
+#else
+  #error unknown compiler
+#endif